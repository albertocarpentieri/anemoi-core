<<<<<<< HEAD
=======
# (C) Copyright 2024 Anemoi contributors.
#
# This software is licensed under the terms of the Apache Licence Version 2.0
# which can be obtained at http://www.apache.org/licenses/LICENSE-2.0.
#
# In applying this licence, ECMWF does not waive the privileges and immunities
# granted to it by virtue of its status as an intergovernmental organisation
# nor does it submit to any jurisdiction.

>>>>>>> 009744eb
from __future__ import annotations

import logging
from abc import ABC
from abc import abstractmethod
<<<<<<< HEAD
=======
from typing import Type
>>>>>>> 009744eb

import numpy as np
import torch
from anemoi.datasets import open_dataset
from scipy.spatial import SphericalVoronoi
from torch_geometric.data import HeteroData
from torch_geometric.data.storage import NodeStorage

from anemoi.graphs.generate.transforms import latlon_rad_to_cartesian
from anemoi.graphs.normalise import NormaliserMixin

LOGGER = logging.getLogger(__name__)


class BaseNodeAttribute(ABC, NormaliserMixin):
    """Base class for the weights of the nodes."""

<<<<<<< HEAD
    def __init__(self, norm: str | None = None) -> None:
=======
    def __init__(self, norm: str | None = None, dtype: str = "float32") -> None:
>>>>>>> 009744eb
        self.norm = norm
        self.dtype = dtype

    @abstractmethod
    def get_raw_values(self, nodes: NodeStorage, **kwargs) -> np.ndarray: ...

    def post_process(self, values: np.ndarray) -> torch.Tensor:
        """Post-process the values."""
        if values.ndim == 1:
            values = values[:, np.newaxis]

        norm_values = self.normalise(values)

        return torch.tensor(norm_values.astype(self.dtype))

    def compute(self, graph: HeteroData, nodes_name: str, **kwargs) -> torch.Tensor:
        """Get the nodes attribute.

        Parameters
        ----------
        graph : HeteroData
            Graph.
        nodes_name : str
            Name of the nodes.
        kwargs : dict
            Additional keyword arguments.

        Returns
        -------
        torch.Tensor
            Attributes associated to the nodes.
        """
        nodes = graph[nodes_name]
        attributes = self.get_raw_values(nodes, **kwargs)
        return self.post_process(attributes)


class UniformWeights(BaseNodeAttribute):
    """Implements a uniform weight for the nodes.

<<<<<<< HEAD
class UniformWeights(BaseWeights):
    """Implements a uniform weight for the nodes.

=======
>>>>>>> 009744eb
    Methods
    -------
    compute(self, graph, nodes_name)
        Compute the area attributes for each node.
    """

    def get_raw_values(self, nodes: NodeStorage, **kwargs) -> np.ndarray:
        """Compute the weights.

        Parameters
        ----------
        nodes : NodeStorage
            Nodes of the graph.
        kwargs : dict
            Additional keyword arguments.

        Returns
        -------
        np.ndarray
            Attributes.
        """
        return np.ones(nodes.num_nodes)


class AreaWeights(BaseNodeAttribute):
    """Implements the area of the nodes as the weights.

    Attributes
    ----------
    norm : str
        Normalisation of the weights.
    radius : float
        Radius of the sphere.
    centre : np.ndarray
        Centre of the sphere.

    Methods
    -------
    compute(self, graph, nodes_name)
        Compute the area attributes for each node.
    """

<<<<<<< HEAD
    def __init__(self, norm: str | None = None, radius: float = 1.0, centre: np.ndarray = np.array([0, 0, 0])) -> None:
        super().__init__(norm)
=======
    def __init__(
        self,
        norm: str | None = None,
        radius: float = 1.0,
        centre: np.ndarray = np.array([0, 0, 0]),
        dtype: str = "float32",
    ) -> None:
        super().__init__(norm, dtype)
>>>>>>> 009744eb
        self.radius = radius
        self.centre = centre

    def get_raw_values(self, nodes: NodeStorage, **kwargs) -> np.ndarray:
        """Compute the area associated to each node.

        It uses Voronoi diagrams to compute the area of each node.

        Parameters
        ----------
        nodes : NodeStorage
            Nodes of the graph.
        kwargs : dict
            Additional keyword arguments.

        Returns
        -------
        np.ndarray
            Attributes.
        """
        latitudes, longitudes = nodes.x[:, 0], nodes.x[:, 1]
        points = latlon_rad_to_cartesian((np.asarray(latitudes), np.asarray(longitudes)))
        sv = SphericalVoronoi(points, self.radius, self.centre)
        area_weights = sv.calculate_areas()
        LOGGER.debug(
            "There are %d of weights, which (unscaled) add up a total weight of %.2f.",
            len(area_weights),
            np.array(area_weights).sum(),
        )
        return area_weights


class BooleanBaseNodeAttribute(BaseNodeAttribute, ABC):
    """Base class for boolean node attributes."""

    def __init__(self) -> None:
        super().__init__(norm=None, dtype="bool")


class NonmissingZarrVariable(BooleanBaseNodeAttribute):
    """Mask of valid (not missing) values of a Zarr dataset variable.

    It reads a variable from a Zarr dataset and returns a boolean mask of nonmissing values in the first timestep.

    Attributes
    ----------
    variable : str
        Variable to read from the Zarr dataset.
    norm : str
        Normalization of the weights.

    Methods
    -------
    compute(self, graph, nodes_name)
        Compute the attribute for each node.
    """

    def __init__(self, variable: str) -> None:
        super().__init__()
        self.variable = variable

    def get_raw_values(self, nodes: NodeStorage, **kwargs) -> np.ndarray:
        assert (
            nodes["node_type"] == "ZarrDatasetNodes"
        ), f"{self.__class__.__name__} can only be used with ZarrDatasetNodes."
        ds = open_dataset(nodes["_dataset"], select=self.variable)[0].squeeze()
        return ~np.isnan(ds)


class CutOutMask(BooleanBaseNodeAttribute):
    """Cut out mask."""

    def get_raw_values(self, nodes: NodeStorage, **kwargs) -> np.ndarray:
        assert isinstance(nodes["_dataset"], dict), "The 'dataset' attribute must be a dictionary."
        assert "cutout" in nodes["_dataset"], "The 'dataset' attribute must contain a 'cutout' key."
        num_lam, num_other = open_dataset(nodes["_dataset"]).grids
        return np.array([True] * num_lam + [False] * num_other, dtype=bool)


class BooleanOperation(BooleanBaseNodeAttribute, ABC):
    """Base class for boolean operations."""

    def __init__(self, masks: list[str | Type[BooleanBaseNodeAttribute]]) -> None:
        super().__init__()
        self.masks = masks

    @staticmethod
    def get_mask_values(mask: str | Type[BaseNodeAttribute], nodes: NodeStorage, **kwargs) -> np.array:
        if isinstance(mask, str):
            attributes = nodes[mask]
            assert (
                attributes.dtype == "bool"
            ), f"The mask attribute '{mask}' must be a boolean but is {attributes.dtype}."
            return attributes

        return mask.get_raw_values(nodes, **kwargs)


class BooleanAndMask(BooleanOperation):
    """Boolean AND mask."""

    def get_raw_values(self, nodes: NodeStorage, **kwargs) -> np.ndarray:
        return np.logical_and.reduce([BooleanOperation.get_mask_values(mask, nodes, **kwargs) for mask in self.masks])


class BooleanOrMask(BooleanOperation):
    """Boolean OR mask."""

    def get_raw_values(self, nodes: NodeStorage, **kwargs) -> np.ndarray:
        return np.logical_or.reduce([BooleanOperation.get_mask_values(mask, nodes, **kwargs) for mask in self.masks])<|MERGE_RESOLUTION|>--- conflicted
+++ resolved
@@ -1,5 +1,3 @@
-<<<<<<< HEAD
-=======
 # (C) Copyright 2024 Anemoi contributors.
 #
 # This software is licensed under the terms of the Apache Licence Version 2.0
@@ -9,16 +7,12 @@
 # granted to it by virtue of its status as an intergovernmental organisation
 # nor does it submit to any jurisdiction.
 
->>>>>>> 009744eb
 from __future__ import annotations
 
 import logging
 from abc import ABC
 from abc import abstractmethod
-<<<<<<< HEAD
-=======
 from typing import Type
->>>>>>> 009744eb
 
 import numpy as np
 import torch
@@ -36,11 +30,7 @@
 class BaseNodeAttribute(ABC, NormaliserMixin):
     """Base class for the weights of the nodes."""
 
-<<<<<<< HEAD
-    def __init__(self, norm: str | None = None) -> None:
-=======
     def __init__(self, norm: str | None = None, dtype: str = "float32") -> None:
->>>>>>> 009744eb
         self.norm = norm
         self.dtype = dtype
 
@@ -81,12 +71,6 @@
 class UniformWeights(BaseNodeAttribute):
     """Implements a uniform weight for the nodes.
 
-<<<<<<< HEAD
-class UniformWeights(BaseWeights):
-    """Implements a uniform weight for the nodes.
-
-=======
->>>>>>> 009744eb
     Methods
     -------
     compute(self, graph, nodes_name)
@@ -129,10 +113,6 @@
         Compute the area attributes for each node.
     """
 
-<<<<<<< HEAD
-    def __init__(self, norm: str | None = None, radius: float = 1.0, centre: np.ndarray = np.array([0, 0, 0])) -> None:
-        super().__init__(norm)
-=======
     def __init__(
         self,
         norm: str | None = None,
@@ -141,7 +121,6 @@
         dtype: str = "float32",
     ) -> None:
         super().__init__(norm, dtype)
->>>>>>> 009744eb
         self.radius = radius
         self.centre = centre
 
